# insightcart

<<<<<<< HEAD
## License

This project is licensed under the GNU General Public License v3.0 - see the [LICENSE](LICENSE) file for details.
=======
# InsightCart

InsightCart is a data analytics platform designed to help mobile market retailers understand their business performance through comprehensive transaction analysis. Built initially for a bakery business operating across multiple London markets, it processes SumUp POS data to provide actionable insights on sales patterns, product performance, and location-based trends.

## Features

### Financial Analytics
- Track daily, weekly and monthly revenue trends
- Analyse payment method distributions
- Monitor transaction values and patterns
- Identify peak trading periods

### Product Analytics
- Track best-selling items by market location
- Analyse product category performance
- Monitor premium product sales
- Evaluate seasonal product trends

### Location Analytics 
- Compare revenue across different market locations
- Visualise customer density patterns
- Identify location-specific product preferences
- Analyse peak trading hours by location

### Time Analytics
- Understand daily trading patterns
- Track weekly performance trends
- Monitor seasonal variations
- Analyse event impact on sales

## Technical Architecture

### Data Pipeline
- Data extraction from SumUp API
- Storage in Supabase PostgreSQL database
- Regular automated updates via Airflow DAGs
- Data anonymisation for public portfolio views

### Database Schema
- Public schema for actual transaction data
- Demo schema with anonymised data
- Comprehensive indexing strategy
- Row-level security implementation

### Tech Stack
- Python for data processing
- Streamlit for dashboard interface
- PostgreSQL (via Supabase) for data storage
- Apache Airflow for orchestration

## Project Structure
```
insightcart/
├── data/                      # Data storage directory
├── dashboard/                 # Streamlit dashboard files
├── pipeline/                  # Data pipeline modules
├── notebooks/                 # Jupyter notebooks for analysis
├── tests/                    # Test files
└── docs/                     # Documentation files
```

## Installation

1. Clone the repository:
```bash
git clone https://github.com/yourusername/insightcart.git
cd insightcart
```

2. Create and activate a virtual environment:
```bash
python -m venv venv
source venv/bin/activate  # On Windows: venv\Scripts\activate
```

3. Install required packages:
```bash
pip install -r requirements.txt
```

4. Set up environment variables:
```bash
cp .env.example .env
# Edit .env with your credentials
```

5. Set up the database:
```bash
python setup_database.py
```

## Usage

1. Run the Streamlit dashboard:
```bash
streamlit run Home.py -- --data-path path/to/your/data.json
```

2. Access the dashboard at `http://localhost:8501`

## Configuration

Configuration settings can be modified in `config.py`. Key settings include:
- Database connection parameters
- API authentication details
- Data refresh intervals
- Dashboard customisation options

## Development

### Running Tests
```bash
pytest tests/
```

### Code Style
The project follows PEP 8 guidelines. Format code using:
```bash
black .
```

## Deployment

The application can be deployed in two phases:

### Phase 1: Local Implementation
- Run locally for development and testing
- Single user access
- Manual deployment process

### Phase 2: Cloud Deployment
- Hosted on cloud platform
- Multi-user access with authentication
- Automated deployment pipeline

## Security

- Row-level security enabled on all database tables
- Data anonymisation for public portfolio views
- API key management via environment variables
- Regular security audits and updates

## Contributing

1. Fork the repository
2. Create your feature branch (`git checkout -b feature/AmazingFeature`)
3. Commit your changes (`git commit -m 'Add some AmazingFeature'`)
4. Push to the branch (`git push origin feature/AmazingFeature`)
5. Open a Pull Request

## License

This project is licensed under the GNU General Public License v3.0 - see the [LICENSE](LICENSE) file for details.

## Contact

Spencer Duvwiama - [LinkedIn](https://www.linkedin.com/feed/)

Project Link: [https://github.com/spencerejd/insightcart](https://github.com/spencerejd/insightcart)

## Acknowledgments

- SumUp API for transaction data access
- Supabase for database hosting
- Streamlit for dashboard framework
>>>>>>> ef0b69d5
<|MERGE_RESOLUTION|>--- conflicted
+++ resolved
@@ -1,10 +1,3 @@
-# insightcart
-
-<<<<<<< HEAD
-## License
-
-This project is licensed under the GNU General Public License v3.0 - see the [LICENSE](LICENSE) file for details.
-=======
 # InsightCart
 
 InsightCart is a data analytics platform designed to help mobile market retailers understand their business performance through comprehensive transaction analysis. Built initially for a bakery business operating across multiple London markets, it processes SumUp POS data to provide actionable insights on sales patterns, product performance, and location-based trends.
@@ -169,5 +162,4 @@
 
 - SumUp API for transaction data access
 - Supabase for database hosting
-- Streamlit for dashboard framework
->>>>>>> ef0b69d5
+- Streamlit for dashboard framework